import {
  ERC20Pool__factory,
  FungiblePool,
  indexToPrice,
  min,
  Signer,
  wdiv,
} from '@ajna-finance/sdk';
import { TypedListener } from '@ajna-finance/sdk/dist/types/contracts/common';
import {
  BucketTakeLPAwardedEvent,
  BucketTakeLPAwardedEventFilter,
  ERC20Pool,
} from '@ajna-finance/sdk/dist/types/contracts/ERC20Pool';
import { BigNumber, constants } from 'ethers';
import { KeeperConfig, PoolConfig, TokenToCollect } from './config-types';
import { logger } from './logging';
import { RewardActionTracker } from './reward-action-tracker';
import {
  bucketRemoveCollateralToken,
  bucketRemoveQuoteToken,
} from './transactions';
import { decimaledToWei, weiToDecimaled } from './utils';

enum RedeemStatus {
  TOKEN_EMPTY,
  TOKEN_NOT_EMPTY,
}

/**
 * Collects lp rewarded from BucketTakes without collecting the user's deposits or loans.
 */
export class LpCollector {
  public lpMap: Map<number, BigNumber> = new Map(); // Map<bucketIndexString, rewardLp>
  public poolContract: ERC20Pool;
  public kickerAwardEvt: Promise<BucketTakeLPAwardedEventFilter>;
  public takerAwardEvt: Promise<BucketTakeLPAwardedEventFilter>;

  private started: boolean = false;

  constructor(
    private pool: FungiblePool,
    private signer: Signer,
    private poolConfig: Required<Pick<PoolConfig, 'collectLpReward'>>,
    private config: Pick<KeeperConfig, 'dryRun'>,
    private exchangeTracker: RewardActionTracker
  ) {
    const poolContract = ERC20Pool__factory.connect(
      this.pool.poolAddress,
      this.signer
    );
    this.poolContract = poolContract;
    this.takerAwardEvt = (async () => {
      const signerAddress = await this.signer.getAddress();
      return poolContract.filters.BucketTakeLPAwarded(signerAddress);
    })();
    this.kickerAwardEvt = (async () => {
      const signerAddress = await this.signer.getAddress();
      return poolContract.filters.BucketTakeLPAwarded(undefined, signerAddress);
    })();
  }

  public async startSubscription() {
    if (!this.started) {
      await this.subscribeToLpRewards();
      this.started = true;
    }
  }

  public async stopSubscription() {
    if (this.started) {
      this.stopSubscriptionToLpRewards();
      this.started = false;
    }
  }

  public async collectLpRewards() {
    if (!this.started)
      throw new Error('Must start subscriptions before collecting rewards');
    const lpMapEntries = Array.from(this.lpMap.entries()).filter(
      ([bucketIndex, rewardLp]) => rewardLp.gt(constants.Zero)
    );
    for (let [bucketIndex, rewardLp] of lpMapEntries) {
      await this.collectLpRewardFromBucket(bucketIndex);
    }
  }

  /**
   * Collects the lpReward from bucket. Returns amount of lp used.
   * @param bucketIndex
   */
  private async collectLpRewardFromBucket(bucketIndex: number) {
    const { redeemAs } = this.poolConfig.collectLpReward;
    if (redeemAs === TokenToCollect.QUOTE_ONLY) {
      await this.redeemQuote(bucketIndex);
    } else if (redeemAs === TokenToCollect.COLLATERAL_ONLY) {
      await this.redeemCollateral(bucketIndex);
    } else if (redeemAs === TokenToCollect.QUOTE_THEN_COLLATERAL) {
      const status = await this.redeemQuote(bucketIndex);
      if (status === RedeemStatus.TOKEN_EMPTY) {
        await this.redeemCollateral(bucketIndex);
      }
    } else if (redeemAs === TokenToCollect.COLLATERAL_THEN_QUOTE) {
      const status = await this.redeemCollateral(bucketIndex);
      if (status === RedeemStatus.TOKEN_EMPTY) {
        await this.redeemQuote(bucketIndex);
      }
    }
  }

  private async redeemQuote(bucketIndex: number) {
    var rewardLp = this.lpMap.get(bucketIndex)!;
    const { minLpAmount, rewardAction } = this.poolConfig.collectLpReward;
    const signerAddress = await this.signer.getAddress();
    const bucket = await this.pool.getBucketByIndex(bucketIndex);
    const { exchangeRate, deposit } = await bucket.getStatus();
    const { lpBalance, depositWithdrawable } =
      await bucket.getPosition(signerAddress);
    const minQuoteToWithdraw = await bucket.lpToQuoteTokens(
      decimaledToWei(minLpAmount)
    );
    if (deposit.lt(minQuoteToWithdraw)) return RedeemStatus.TOKEN_EMPTY;
    if (lpBalance.lt(rewardLp)) rewardLp = lpBalance;
    if (rewardLp.lt(decimaledToWei(minLpAmount)))
      return RedeemStatus.TOKEN_NOT_EMPTY;

<<<<<<< HEAD
    const rewardQuote = await bucket.lpToQuoteTokens(rewardLp);
    const quoteToWithdraw = min(depositWithdrawable, rewardQuote);
    if (quoteToWithdraw.lt(minQuoteToWithdraw))
      return RedeemStatus.TOKEN_NOT_EMPTY;
    if (this.config.dryRun) {
      logger.info(
        `DryRun - would collect LP reward as quote. pool: ${this.pool.name}`
      );
    } else {
      try {
        logger.debug(`Collecting LP reward as quote. pool: ${this.pool.name}`);
        await bucketRemoveQuoteToken(bucket, this.signer, quoteToWithdraw);
        logger.info(
          `Collected LP reward as quote. pool: ${this.pool.name}, amount: ${weiToDecimaled(quoteToWithdraw)}`
        );
=======
    if (redeemAs === TokenToCollect.QUOTE) {
      const rewardQuote = await bucket.lpToQuoteTokens(rewardLp);
      const quoteToWithdraw = min(depositWithdrawable, rewardQuote);
      if (quoteToWithdraw.gt(decimaledToWei(minAmount))) {
        if (this.config.dryRun) {
          logger.info(
            `DryRun - would collect LP reward as quote. pool: ${this.pool.name}`
          );
        } else {
          try {
            logger.debug(
              `Collecting LP reward as quote. pool: ${this.pool.name}`
            );
            await bucketRemoveQuoteToken(bucket, this.signer, quoteToWithdraw);
            logger.info(
              `Collected LP reward as quote. pool: ${this.pool.name}, amount: ${weiToDecimaled(quoteToWithdraw)}`
            );

            if (rewardAction) {
              this.exchangeTracker.addToken(
                rewardAction,
                this.pool.quoteAddress,
                quoteToWithdraw
              );
            }
>>>>>>> c00576d1

        if (rewardAction) {
          this.exchangeTracker.addToken(
            rewardAction,
            this.pool.quoteAddress,
            quoteToWithdraw
          );
        }

        const lpConsumed = quoteToLp(quoteToWithdraw, exchangeRate);
        this.subtractReward(bucketIndex, lpConsumed);
        return deposit.gt(quoteToWithdraw)
          ? RedeemStatus.TOKEN_NOT_EMPTY
          : RedeemStatus.TOKEN_EMPTY;
      } catch (error) {
        logger.error(
          `Failed to collect LP reward as quote. pool: ${this.pool.name}`,
          error
        );
        return RedeemStatus.TOKEN_NOT_EMPTY;
      }
    }
  }

  private async redeemCollateral(bucketIndex: number) {
    var rewardLp = this.lpMap.get(bucketIndex)!;
    const { minLpAmount, rewardAction } = this.poolConfig.collectLpReward;
    const signerAddress = await this.signer.getAddress();
    const bucket = await this.pool.getBucketByIndex(bucketIndex);
    const { exchangeRate, collateral } = await bucket.getStatus();
    const { lpBalance, collateralRedeemable } =
      await bucket.getPosition(signerAddress);
    const price = indexToPrice(bucketIndex);
    const minCollateralToWithdraw = await bucket.lpToCollateral(
      decimaledToWei(minLpAmount)
    );
    if (collateral.lt(minCollateralToWithdraw)) return RedeemStatus.TOKEN_EMPTY;
    if (lpBalance.lt(rewardLp)) rewardLp = lpBalance;
    if (rewardLp.lt(decimaledToWei(minLpAmount)))
      return RedeemStatus.TOKEN_NOT_EMPTY;

    const rewardCollateral = await bucket.lpToCollateral(rewardLp);
    const collateralToWithdraw = min(rewardCollateral, collateralRedeemable);
    if (collateralToWithdraw.lt(minCollateralToWithdraw))
      return RedeemStatus.TOKEN_NOT_EMPTY;
    if (this.config.dryRun) {
      logger.info(
        `DryRun - Would collect LP reward as collateral. pool: ${this.pool.name}`
      );
    } else {
      try {
        logger.debug(
          `Collecting LP reward as collateral. pool ${this.pool.name}`
        );
        await bucketRemoveCollateralToken(
          bucket,
          this.signer,
          collateralToWithdraw
        );
        logger.info(
          `Collected LP reward as collateral. pool: ${this.pool.name}, token: ${this.pool.collateralSymbol}, amount: ${weiToDecimaled(collateralToWithdraw)}`
        );

        if (rewardAction) {
          this.exchangeTracker.addToken(
            rewardAction,
            this.pool.collateralAddress,
            collateralToWithdraw
          );
        }

        const lpConsumed = collateralToLp(
          collateralToWithdraw,
          exchangeRate,
          price
        );
        this.subtractReward(bucketIndex, lpConsumed);
        return collateral.gt(collateralToWithdraw)
          ? RedeemStatus.TOKEN_NOT_EMPTY
          : RedeemStatus.TOKEN_EMPTY;
      } catch (error) {
        logger.error(
          `Failed to collect LP reward as collateral. pool: ${this.pool.name}`,
          error
        );
      }
    }
<<<<<<< HEAD
=======
    return constants.Zero;
>>>>>>> c00576d1
  }

  private async subscribeToLpRewards() {
    this.poolContract.on(await this.takerAwardEvt, this.onTakerAwardEvent);
    this.poolContract.on(await this.kickerAwardEvt, this.onKickerAwardEvent);
  }

  private async stopSubscriptionToLpRewards() {
    this.poolContract.off(await this.takerAwardEvt, this.onTakerAwardEvent);
    this.poolContract.off(await this.kickerAwardEvt, this.onKickerAwardEvent);
  }

  private onTakerAwardEvent: TypedListener<BucketTakeLPAwardedEvent> = async (
    taker,
    kicker,
    lpAwardedTaker,
    lpAwardedKicker,
    evt
  ) => {
    const bucketIndex = await this.getBucketTakeBucketIndex(evt);
    this.addReward(bucketIndex, lpAwardedTaker);
  };

  private onKickerAwardEvent: TypedListener<BucketTakeLPAwardedEvent> = async (
    taker,
    kicker,
    lpAwardedTaker,
    lpAwardedKicker,
    evt
  ) => {
    const bucketIndex = await this.getBucketTakeBucketIndex(evt);
    this.addReward(bucketIndex, lpAwardedKicker);
  };

  private addReward(index: BigNumber, rewardLp: BigNumber) {
    if (rewardLp.eq(constants.Zero)) return;
    const bucketIndex = parseInt(index.toString());
    const prevReward = this.lpMap.get(bucketIndex) ?? constants.Zero;
    const sumReward = prevReward.add(rewardLp);
    logger.info(
      `Received LP Rewards in pool: ${this.pool.name}, bucketIndex: ${index}, rewardLp: ${rewardLp}`
    );
    this.lpMap.set(bucketIndex, sumReward);
  }

  private subtractReward(bucketIndex: number, lp: BigNumber) {
    const prevReward = this.lpMap.get(bucketIndex) ?? constants.Zero;
    const newReward = prevReward.sub(lp);
    if (newReward.lte(constants.Zero)) {
      this.lpMap.delete(bucketIndex);
    } else {
      this.lpMap.set(bucketIndex, newReward);
    }
  }

  private getBucketTakeBucketIndex = async (evt: BucketTakeLPAwardedEvent) => {
    const poolContract = ERC20Pool__factory.connect(
      this.pool.poolAddress,
      this.signer
    );
    const tx = await evt.getTransaction();
    const parsedTransaction = poolContract.interface.parseTransaction(tx);
    if (parsedTransaction.functionFragment.name !== 'bucketTake') {
      throw new Error(
        `Cannot get bucket index from transaction: ${parsedTransaction.functionFragment.name}`
      );
    }
    const [borrower, depositTake, index] = parsedTransaction.args as [
      string,
      boolean,
      BigNumber,
    ];
    return index;
  };
}

function quoteToLp(deposit: BigNumber, exchangeRate: BigNumber): BigNumber {
  return wdiv(deposit, exchangeRate);
}

function collateralToLp(
  collateral: BigNumber,
  exchangeRate: BigNumber,
  price: BigNumber
): BigNumber {
  return wdiv(wdiv(collateral, price), exchangeRate);
}<|MERGE_RESOLUTION|>--- conflicted
+++ resolved
@@ -124,7 +124,6 @@
     if (rewardLp.lt(decimaledToWei(minLpAmount)))
       return RedeemStatus.TOKEN_NOT_EMPTY;
 
-<<<<<<< HEAD
     const rewardQuote = await bucket.lpToQuoteTokens(rewardLp);
     const quoteToWithdraw = min(depositWithdrawable, rewardQuote);
     if (quoteToWithdraw.lt(minQuoteToWithdraw))
@@ -140,33 +139,6 @@
         logger.info(
           `Collected LP reward as quote. pool: ${this.pool.name}, amount: ${weiToDecimaled(quoteToWithdraw)}`
         );
-=======
-    if (redeemAs === TokenToCollect.QUOTE) {
-      const rewardQuote = await bucket.lpToQuoteTokens(rewardLp);
-      const quoteToWithdraw = min(depositWithdrawable, rewardQuote);
-      if (quoteToWithdraw.gt(decimaledToWei(minAmount))) {
-        if (this.config.dryRun) {
-          logger.info(
-            `DryRun - would collect LP reward as quote. pool: ${this.pool.name}`
-          );
-        } else {
-          try {
-            logger.debug(
-              `Collecting LP reward as quote. pool: ${this.pool.name}`
-            );
-            await bucketRemoveQuoteToken(bucket, this.signer, quoteToWithdraw);
-            logger.info(
-              `Collected LP reward as quote. pool: ${this.pool.name}, amount: ${weiToDecimaled(quoteToWithdraw)}`
-            );
-
-            if (rewardAction) {
-              this.exchangeTracker.addToken(
-                rewardAction,
-                this.pool.quoteAddress,
-                quoteToWithdraw
-              );
-            }
->>>>>>> c00576d1
 
         if (rewardAction) {
           this.exchangeTracker.addToken(
@@ -254,10 +226,6 @@
         );
       }
     }
-<<<<<<< HEAD
-=======
-    return constants.Zero;
->>>>>>> c00576d1
   }
 
   private async subscribeToLpRewards() {
