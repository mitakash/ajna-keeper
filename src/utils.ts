--- conflicted
+++ resolved
@@ -132,13 +132,8 @@
   keystorePath: string,
   rpcUrl: string
 ) {
-<<<<<<< HEAD
-  const provider = new providers.JsonRpcProvider(rpcUrl);
+  const provider = new JsonRpcProvider(rpcUrl);
   const signer = await Utils.addAccountFromKeystore(keystorePath, provider);
-=======
-  const provider = new JsonRpcProvider(rpcUrl);
-  const signer = await addAccountFromKeystore(keystorePath, provider);
->>>>>>> 54f8a99f
 
   return { provider, signer };
 }
