import { Signer, FungiblePool } from '@ajna-finance/sdk';
import subgraph from './subgraph';
import { decimaledToWei, delay, RequireFields, weiToDecimaled } from './utils';
import { KeeperConfig, LiquiditySource, PoolConfig } from './config-types';
import { logger } from './logging';
import { liquidationArbTake } from './transactions';
import { DexRouter } from './dex-router';
import { BigNumber, ethers } from 'ethers';
import { convertSwapApiResponseToDetailsBytes } from './1inch';
import { AjnaKeeperTaker__factory } from '../typechain-types';
import { getDecimalsErc20 } from './erc20';

interface HandleTakeParams {
  signer: Signer;
  pool: FungiblePool;
  poolConfig: RequireFields<PoolConfig, 'take'>;
  config: Pick<
    KeeperConfig,
    | 'dryRun'
    | 'subgraphUrl'
    | 'delayBetweenActions'
    | 'connectorTokens'
    | 'oneInchRouters'
    | 'keeperTaker'
  >;
}

export async function handleTakes({
  signer,
  pool,
  poolConfig,
  config,
}: HandleTakeParams) {
  for await (const liquidation of getLiquidationsToTake({
    pool,
    poolConfig,
    signer,
    config,
  })) {
    if (liquidation.takeStrategy === TakeStrategy.Take) {
      await takeLiquidation({
        pool,
        poolConfig,
        signer,
        liquidation,
        config,
      });
    } else if (liquidation.takeStrategy === TakeStrategy.ArbTake) {
      await arbTakeLiquidation({
        pool,
        poolConfig,
        signer,
        liquidation,
        config,
      });
    }
    // Delay between handling each liquidation, probably superfluous
    await delay(config.delayBetweenActions);
  }
}

enum TakeStrategy {
  Take = 1,
  ArbTake = 2,
}

interface LiquidationToTake {
  takeStrategy: TakeStrategy;
  borrower: string;
  hpbIndex: number;
  collateral: BigNumber; // WAD
  auctionPrice: BigNumber; // WAD
}

interface GetLiquidationsToTakeParams
  extends Pick<HandleTakeParams, 'pool' | 'poolConfig' | 'signer'> {
  config: Pick<
    KeeperConfig,
    'subgraphUrl' | 'delayBetweenActions' | 'oneInchRouters' | 'connectorTokens'
  >;
}

async function checkIfArbTakeable(
  pool: FungiblePool,
  price: number,
  collateral: BigNumber,
  poolConfig: RequireFields<PoolConfig, 'take'>,
  subgraphUrl: string,
  minDeposit: string,
  signer: Signer
): Promise<{ isTakeable: boolean; hpbIndex: number }> {
  if (!poolConfig.take.minCollateral || !poolConfig.take.hpbPriceFactor) {
    return { isTakeable: false, hpbIndex: 0 };
  }

  const collateralDecimals = await getDecimalsErc20(
    signer,
    pool.collateralAddress
  );
  const minCollateral = ethers.BigNumber.from(
    decimaledToWei(poolConfig.take.minCollateral, collateralDecimals)
  );
  if (collateral.lt(minCollateral)) {
    logger.debug(
      `Collateral ${collateral} below minCollateral ${minCollateral} for pool: ${pool.name}`
    );
    return { isTakeable: false, hpbIndex: 0 };
  }

  const { buckets } = await subgraph.getHighestMeaningfulBucket(
    subgraphUrl,
    pool.poolAddress,
    minDeposit
  );
  if (buckets.length === 0) {
    return { isTakeable: false, hpbIndex: 0 };
  }

  const hmbIndex = buckets[0].bucketIndex;
  const hmbPrice = Number(
    weiToDecimaled(pool.getBucketByIndex(hmbIndex).price)
  );
  const maxArbPrice = hmbPrice * poolConfig.take.hpbPriceFactor;
  return {
    isTakeable: price < maxArbPrice,
    hpbIndex: hmbIndex,
  };
}

async function checkIfTakeable(
  pool: FungiblePool,
  price: number,
  collateral: BigNumber,
  poolConfig: RequireFields<PoolConfig, 'take'>,
  config: Pick<KeeperConfig, 'delayBetweenActions'>,
  signer: Signer,
  oneInchRouters: { [chainId: number]: string } | undefined,
  connectorTokens: string[] | undefined
): Promise<{ isTakeable: boolean }> {
  if (
    poolConfig.take.liquiditySource !== LiquiditySource.ONEINCH ||
    !poolConfig.take.marketPriceFactor
  ) {
    return { isTakeable: false };
  }

  if (!collateral.gt(0)) {
    logger.debug(
      `Invalid collateral amount: ${collateral.toString()} for pool ${pool.name}`
    );
    return { isTakeable: false };
  }

  try {
    const chainId = await signer.getChainId();
    if (!oneInchRouters || !oneInchRouters[chainId]) {
      logger.debug(
        `No 1inch router configured for chainId ${chainId} in pool ${pool.name}`
      );
      return { isTakeable: false };
    }

    // Pause between getting a quote for each liquidation to avoid 1inch rate limit
    await delay(config.delayBetweenActions);

    const dexRouter = new DexRouter(signer, {
      oneInchRouters: oneInchRouters ?? {},
      connectorTokens: connectorTokens ?? [],
    });
    const quoteResult = await dexRouter.getQuoteFromOneInch(
      chainId,
      collateral,
      pool.collateralAddress,
      pool.quoteAddress
    );

    if (!quoteResult.success) {
      logger.debug(
        `No valid quote data for collateral ${ethers.utils.formatUnits(collateral, await getDecimalsErc20(signer, pool.collateralAddress))} in pool ${pool.name}: ${quoteResult.error}`
      );
      return { isTakeable: false };
    }

    const amountOut = ethers.BigNumber.from(quoteResult.dstAmount);
    if (amountOut.isZero()) {
      logger.debug(
        `Zero amountOut for collateral ${ethers.utils.formatUnits(collateral, await getDecimalsErc20(signer, pool.collateralAddress))} in pool ${pool.name}`
      );
      return { isTakeable: false };
    }

    const collateralDecimals = await getDecimalsErc20(
      signer,
      pool.collateralAddress
    );
    const quoteDecimals = await getDecimalsErc20(signer, pool.quoteAddress);

    const collateralAmount = Number(
      ethers.utils.formatUnits(collateral, collateralDecimals)
    );
    const quoteAmount = Number(
      ethers.utils.formatUnits(amountOut, quoteDecimals)
    );

    const marketPrice = quoteAmount / collateralAmount;
    const takeablePrice = marketPrice * poolConfig.take.marketPriceFactor;

    logger.debug(
      `Market price: ${marketPrice}, takeablePrice: ${takeablePrice}, liquidation price: ${price} for pool ${pool.name}`
    );

    return { isTakeable: price <= takeablePrice };
  } catch (error) {
    logger.error(`Failed to fetch quote data for pool ${pool.name}: ${error}`);
    return { isTakeable: false };
  }
}

export async function* getLiquidationsToTake({
  pool,
  poolConfig,
  signer,
  config,
}: GetLiquidationsToTakeParams): AsyncGenerator<LiquidationToTake> {
  const { subgraphUrl, oneInchRouters, connectorTokens } = config;
  const {
    pool: { hpb, hpbIndex, liquidationAuctions },
  } = await subgraph.getLiquidations(
    subgraphUrl,
    pool.poolAddress,
    poolConfig.take.minCollateral ?? 0
  );
  for (const auction of liquidationAuctions) {
    const { borrower } = auction;
    const liquidationStatus = await pool.getLiquidation(borrower).getStatus();
    const price = Number(weiToDecimaled(liquidationStatus.price));
    const collateral = liquidationStatus.collateral;

    const { isTakeable: isTakeableForTake } = await checkIfTakeable(
      pool,
      price,
      collateral,
      poolConfig,
      config,
      signer,
      oneInchRouters,
      connectorTokens
    );
    if (isTakeableForTake) {
      logger.debug(
        `Found liquidation to take - pool: ${pool.name}, borrower: ${borrower}, price: ${price}`
      );
      yield {
        takeStrategy: TakeStrategy.Take,
        borrower,
        hpbIndex: 0,
        collateral,
        auctionPrice: liquidationStatus.price,
      };
      continue;
    }

    if (poolConfig.take.minCollateral && poolConfig.take.hpbPriceFactor) {
      const minDeposit = poolConfig.take.minCollateral / hpb;
      const { isTakeable, hpbIndex: arbHpbIndex } = await checkIfArbTakeable(
        pool,
        price,
        collateral,
        poolConfig,
        subgraphUrl,
        minDeposit.toString(),
        signer
      );
      if (isTakeable) {
        logger.debug(
          `Found liquidation to arbTake - pool: ${pool.name}, borrower: ${borrower}, price: ${price}`
        );
        yield {
          takeStrategy: TakeStrategy.ArbTake,
          borrower,
          hpbIndex: arbHpbIndex,
          collateral,
          auctionPrice: liquidationStatus.price,
        };
      } else {
        logger.debug(
          `Not taking liquidation since price is too high for pool: ${pool.name}, borrower: ${borrower}, price: ${price}`
        );
      }
    }
  }
}

interface TakeLiquidationParams
  extends Pick<HandleTakeParams, 'pool' | 'poolConfig' | 'signer'> {
  liquidation: LiquidationToTake;
  config: Pick<
    KeeperConfig,
    'dryRun' | 'delayBetweenActions' | 'connectorTokens' | 'oneInchRouters' | 'keeperTaker'
  >;
}

export async function takeLiquidation({
  pool,
  poolConfig,
  signer,
  liquidation,
  config,
}: TakeLiquidationParams) {
  const { borrower } = liquidation;
  const { dryRun } = config;

  if (dryRun) {
    logger.info(
      `DryRun - would Take - poolAddress: ${pool.poolAddress}, borrower: ${borrower} using ${poolConfig.take.liquiditySource}`
    );
  } else {
    if (poolConfig.take.liquiditySource === LiquiditySource.ONEINCH) {
      // pause between getting the 1inch quote and requesting the swap to avoid 1inch rate limit
      await delay(config.delayBetweenActions);
      const dexRouter = new DexRouter(signer, {
        oneInchRouters: config.oneInchRouters ?? {},
        connectorTokens: config.connectorTokens ?? [],
      });
      const swapData = await dexRouter.getSwapDataFromOneInch(
        await signer.getChainId(),
        liquidation.collateral,
        pool.collateralAddress,
        pool.quoteAddress,
        1,
        await signer.getAddress(),
        true
      );

      const keeperTaker = AjnaKeeperTaker__factory.connect(
        config.keeperTaker!!,
        signer
      );
      try {
        logger.debug(
          `Sending Take Tx - poolAddress: ${pool.poolAddress}, borrower: ${borrower}`
        );
        const tx = await keeperTaker.takeWithAtomicSwap(
<<<<<<< HEAD
          pool.poolAddress,
          liquidation.borrower,
          liquidation.collateral,
          poolConfig.take.liquiditySource,
          dexRouter.getRouter(await signer.getChainId())!!,
          convertSwapApiResponseToDetailsBytes(swapData.data)
=======
            pool.poolAddress,
            liquidation.borrower,
            liquidation.auctionPrice,
            liquidation.collateral,
            poolConfig.take.liquiditySource,
            dexRouter.getRouter(await signer.getChainId())!!,
            convertSwapApiResponseToDetailsBytes(swapData.data),
>>>>>>> 6afdaa11
        );
        await tx.wait();
        logger.info(
          `Take successful - poolAddress: ${pool.poolAddress}, borrower: ${borrower}`
        );
      } catch (error) {
        logger.error(
          `Failed to Take. pool: ${pool.name}, borrower: ${borrower}`,
          error
        );
      }
    } else {
      logger.error(
        `Valid liquidity source not configured. Skipping liquidation of poolAddress: ${pool.poolAddress}, borrower: ${borrower}.`
      );
    }
  }
}

interface ArbTakeLiquidationParams
  extends Pick<HandleTakeParams, 'pool' | 'poolConfig' | 'signer'> {
  liquidation: LiquidationToTake;
  config: Pick<KeeperConfig, 'dryRun'>;
}

export async function arbTakeLiquidation({
  pool,
  poolConfig,
  signer,
  liquidation,
  config,
}: ArbTakeLiquidationParams) {
  const { borrower, hpbIndex } = liquidation;
  const { dryRun } = config;

  if (dryRun) {
    logger.info(
      `DryRun - would ArbTake - poolAddress: ${pool.poolAddress}, borrower: ${borrower}`
    );
  } else {
    try {
      logger.debug(
        `Sending ArbTake Tx - poolAddress: ${pool.poolAddress}, borrower: ${borrower}, hpbIndex: ${hpbIndex}`
      );
      const liquidationSdk = pool.getLiquidation(borrower);
      await liquidationArbTake(liquidationSdk, signer, hpbIndex);
      logger.info(
        `ArbTake successful - poolAddress: ${pool.poolAddress}, borrower: ${borrower}`
      );
    } catch (error) {
      logger.error(
        `Failed to ArbTake. pool: ${pool.name}, borrower: ${borrower}`,
        error
      );
    }
  }
}<|MERGE_RESOLUTION|>--- conflicted
+++ resolved
@@ -341,22 +341,13 @@
           `Sending Take Tx - poolAddress: ${pool.poolAddress}, borrower: ${borrower}`
         );
         const tx = await keeperTaker.takeWithAtomicSwap(
-<<<<<<< HEAD
           pool.poolAddress,
           liquidation.borrower,
+            liquidation.auctionPrice,
           liquidation.collateral,
           poolConfig.take.liquiditySource,
           dexRouter.getRouter(await signer.getChainId())!!,
           convertSwapApiResponseToDetailsBytes(swapData.data)
-=======
-            pool.poolAddress,
-            liquidation.borrower,
-            liquidation.auctionPrice,
-            liquidation.collateral,
-            poolConfig.take.liquiditySource,
-            dexRouter.getRouter(await signer.getChainId())!!,
-            convertSwapApiResponseToDetailsBytes(swapData.data),
->>>>>>> 6afdaa11
         );
         await tx.wait();
         logger.info(
