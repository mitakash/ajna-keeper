import { promises as fs } from 'fs';
import path from 'path';
import { Config, Address } from '@ajna-finance/sdk';
import { FeeAmount } from '@uniswap/v3-sdk';
import { logger } from './logging';

export interface AjnaConfigParams {
  erc20PoolFactory: Address;
  erc721PoolFactory: Address;
  poolUtils: Address;
  positionManager: Address;
  ajnaToken: Address;
  grantFund?: Address;
  burnWrapper?: Address;
  lenderHelper?: Address;
}

export enum PriceOriginSource {
  FIXED = 'fixed',
  COINGECKO = 'coingecko',
  POOL = 'pool',
}

export enum PriceOriginPoolReference {
  HPB = 'hpb',
  HTP = 'htp',
  LUP = 'lup',
  LLB = 'llb',
}

/** Use a constant value as the price. */
interface PriceOriginFixed {
  source: PriceOriginSource.FIXED;
  value: number;
}

// See: https://docs.coingecko.com/reference/simple-price for reference.
/** Query the price from Coingecko. */
export interface PriceOriginCoinGeckoQuery {
  source: PriceOriginSource.COINGECKO;
  /** The query used for the token price in Coingecko.  example: "price?ids=ethereum&vs_currencies=usd" */
  query: string;
}

/** Query the price from Coingeck using two different tokens which aren't currencies.  */
export interface PriceOriginCoinGeckoTokenIds {
  source: PriceOriginSource.COINGECKO;
  /** Id of quote token as seen in Coingecko api. example: "wrapped-steth". */
  quoteId: string;
  /** Id of collateral token as seen in Coingecko api. example: "sol-wormhole". */
  collateralId: string;
}

/** Get the price by querying from CoinGecko. */
export type PriceOriginCoinGecko =
  | PriceOriginCoinGeckoQuery
  | PriceOriginCoinGeckoTokenIds;

/** Use the pool's prices as the source for limitPrice */
interface PriceOriginPool {
  source: PriceOriginSource.POOL;
  reference: PriceOriginPoolReference;
}

/** Determines how to get the price for kicks. */
export type PriceOrigin = (
  | PriceOriginFixed
  | PriceOriginCoinGecko
  | PriceOriginPool
) & {
  /** If set, use the inverse of the price as reference. */
  invert?: boolean;
};

export interface KickSettings {
  /** The minimum amount of debt in wad to kick a loan. */
  minDebt: number;
  /** Will only kick when NP * priceFactor > price. (Should be less than one). */
  priceFactor: number;
}

export interface TakeSettings {
  /** Minimum amount of collateral in liquidation to arbTake. */
  minCollateral: number;
  /** Will only arbTake when auctionPrice < hpb * priceFactor. */
  priceFactor: number;
}

export interface CollectSettings {
  /** If true collects arbTake rewards as well as all deposits for this pool. */
  collectLiquidity: boolean;
  /** If true collects bonds from pool. */
  collectBonds: boolean;
}

interface DexConfig {
  fee: FeeAmount;
}

export enum TokenToCollect {
  QUOTE = 'quote',
  COLLATERAL = 'collateral',
}

interface CollectLpRewardSettings {
  /** Wether to redeem LP as Quote or Collateral. */
  redeemAs: TokenToCollect;
  /** Minimum amount of token to collect. */
  minAmount: number;
  /** If true, will exchange LP rewards with Uniswap. */
  shouldExchangeLPRewards?: boolean;
  /** The fee amount to use when exchanging LP rewards. */
  exchangeRewardsFeeAmount?: FeeAmount,
}

export interface PoolConfig {
  name: string;
  address: Address;
  price: PriceOrigin;
  /** Will only kick if settings are provided. */
  kick?: KickSettings;
  /** Will only take if settings are provided. */
  take?: TakeSettings;
  /** Only set this value if you want winnings sent to dex and traded for L2 token. */
  dexSettings?: DexConfig;
  /** Will only collect bond if true.*/
  collectBond?: boolean;
  /** Will only collect reward if settings are provided. */
  collectLpReward?: CollectLpRewardSettings;
}

export interface KeeperConfig {
  /** The url of RPC endpoint. Should include API key. example: https://avax-mainnet.g.alchemy.com/v2/asf... */
  ethRpcUrl: string;
  /** The url of the subgraph. */
  subgraphUrl: string;
  /** Path to encrypted keystore json file. See README for instructions on how to create this file.*/
  keeperKeystore: string;
  /** If true, doesn't send any requests. */
  dryRun?: boolean;
  /** Use this to overwrite the multicall address. Only use this if you are getting multicall errors for this chain. See https://www.multicall3.com/deployments */
  multicallAddress?: string;
<<<<<<< HEAD
  /** The address of the WETH token. */
  wethAddress: string;
  /** Use this only if you have used multicallAddress. */
=======
  /** The block at which the multicall contract was deployed. Use this only if you have used multicallAddress. */
>>>>>>> ea3e4b20
  multicallBlock?: number;
  /** Contract addresses passed to Ajna for this chain. See here for addresses https://faqs.ajna.finance/info/deployment-addresses-and-bridges */
  ajna: AjnaConfigParams;
  /** Your API key for Coingecko.com */
  coinGeckoApiKey: string;
  pools: PoolConfig[];
  /** The time between between actions within Kick or ArbTake loops. Higher values reduce load on network and prevent usage errors. */
  delayBetweenActions: number;
  /** The time between each run of the Kick and ArbTake loops. */
  delayBetweenRuns: number;
}

export async function readConfigFile(filePath: string): Promise<KeeperConfig> {
  try {
    if (filePath.endsWith('.ts')) {
      const imported = await import('../' + filePath);
      return imported.default;
    } else {
      const absolutePath = path.resolve(filePath);
      const fileContents = await fs.readFile(absolutePath, 'utf-8');
      const parsedFile = JSON.parse(fileContents);
      assertIsValidConfig(parsedFile);
      return parsedFile;
    }
  } catch (error) {
    logger.error('Error reading config file:', error);
    process.exit(1);
  }
}

export function assertIsValidConfig(
  config: Partial<KeeperConfig>
): asserts config is KeeperConfig {
  expectProperty(config, 'ethRpcUrl');
  expectProperty(config, 'subgraphUrl');
  expectProperty(config, 'keeperKeystore');
  expectProperty(config, 'ajna');
  expectProperty(config, 'coinGeckoApiKey');
  expectProperty(config, 'pools');
}

function expectProperty<T, K extends keyof T>(config: T, key: K): void {
  if (!(config as Object).hasOwnProperty(key)) {
    throw new Error(`Missing ${String(key)} key from config`);
  }
}

export function configureAjna(ajnaConfig: AjnaConfigParams): void {
  new Config(
    ajnaConfig.erc20PoolFactory,
    ajnaConfig.erc721PoolFactory,
    ajnaConfig.poolUtils,
    ajnaConfig.positionManager,
    ajnaConfig.ajnaToken,
    ajnaConfig.grantFund ?? '',
    ajnaConfig.burnWrapper ?? '',
    ajnaConfig.lenderHelper ?? ''
  );
}<|MERGE_RESOLUTION|>--- conflicted
+++ resolved
@@ -140,13 +140,9 @@
   dryRun?: boolean;
   /** Use this to overwrite the multicall address. Only use this if you are getting multicall errors for this chain. See https://www.multicall3.com/deployments */
   multicallAddress?: string;
-<<<<<<< HEAD
   /** The address of the WETH token. */
   wethAddress: string;
-  /** Use this only if you have used multicallAddress. */
-=======
   /** The block at which the multicall contract was deployed. Use this only if you have used multicallAddress. */
->>>>>>> ea3e4b20
   multicallBlock?: number;
   /** Contract addresses passed to Ajna for this chain. See here for addresses https://faqs.ajna.finance/info/deployment-addresses-and-bridges */
   ajna: AjnaConfigParams;
